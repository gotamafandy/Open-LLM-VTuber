import os
import sys
import atexit
import argparse
from pathlib import Path
import tomli
import uvicorn
from loguru import logger
from src.open_llm_vtuber.server import WebSocketServer
from src.open_llm_vtuber.config_manager import Config, read_yaml, validate_config

os.environ["HF_HOME"] = str(Path(__file__).parent / "models")
os.environ["MODELSCOPE_CACHE"] = str(Path(__file__).parent / "models")


def get_version() -> str:
    with open("pyproject.toml", "rb") as f:
        pyproject = tomli.load(f)
    return pyproject["project"]["version"]


def init_logger(console_log_level: str = "INFO") -> None:
    logger.remove()
    # Console output
    logger.add(
        sys.stderr,
        level=console_log_level,
        format="<green>{time:YYYY-MM-DD HH:mm:ss}</green> | <level>{level: <8}</level> | <cyan>{name}</cyan>:<cyan>{function}</cyan>:<cyan>{line}</cyan> | {message}",
        colorize=True,
    )

    # File output
    logger.add(
        "logs/debug_{time:YYYY-MM-DD}.log",
        rotation="10 MB",
        retention="30 days",
        level="DEBUG",
        format="{time:YYYY-MM-DD HH:mm:ss.SSS} | {level: <8} | {name}:{function}:{line} | {message} | {extra}",
        backtrace=True,
        diagnose=True,
    )


def parse_args():
    parser = argparse.ArgumentParser(description="Open-LLM-VTuber Server")
    parser.add_argument("--verbose", action="store_true", help="Enable verbose logging")
    parser.add_argument("--hf_mirror", action="store_true", help="Use Hugging Face mirror")
    return parser.parse_args()


@logger.catch
def run(console_log_level: str):
    init_logger(console_log_level)
    logger.info(f"t41372/Open-LLM-VTuber, version v{get_version()}")

    atexit.register(WebSocketServer.clean_cache)

    # Load configurations from yaml file
    config: Config = validate_config(read_yaml("conf.yaml"))
    server_config = config.system_config
    # config["LIVE2D"] = True  # make sure the live2d is enabled

    # Initialize and run the WebSocket server
    server = WebSocketServer(config=config)
    uvicorn.run(
        app=server.app,
        host=server_config.host,
        port=server_config.port,
        log_level="debug",
    )


if __name__ == "__main__":
<<<<<<< HEAD
    console_log_level = "DEBUG"
    args = parse_args()
    if args.hf_mirror:
        os.environ["HF_ENDPOINT"] = "https://hf-mirror.com"
=======
    args = parse_args()
    console_log_level = "DEBUG" if args.verbose else "INFO"
    if args.verbose:
        logger.info("Running in verbose mode")
    else:
        logger.info(
            "Running in standard mode. For detailed debug logs, use: uv run run_server.py --verbose"
        )
>>>>>>> ff9af7a4
    run(console_log_level=console_log_level)<|MERGE_RESOLUTION|>--- conflicted
+++ resolved
@@ -71,12 +71,6 @@
 
 
 if __name__ == "__main__":
-<<<<<<< HEAD
-    console_log_level = "DEBUG"
-    args = parse_args()
-    if args.hf_mirror:
-        os.environ["HF_ENDPOINT"] = "https://hf-mirror.com"
-=======
     args = parse_args()
     console_log_level = "DEBUG" if args.verbose else "INFO"
     if args.verbose:
@@ -85,5 +79,6 @@
         logger.info(
             "Running in standard mode. For detailed debug logs, use: uv run run_server.py --verbose"
         )
->>>>>>> ff9af7a4
+    if args.hf_mirror:
+        os.environ["HF_ENDPOINT"] = "https://hf-mirror.com"
     run(console_log_level=console_log_level)